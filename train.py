# Copyright 2016 Google Inc. All Rights Reserved.
#
# Licensed under the Apache License, Version 2.0 (the "License");
# you may not use this file except in compliance with the License.
# You may obtain a copy of the License at
#
#      http://www.apache.org/licenses/LICENSE-2.0
#
# Unless required by applicable law or agreed to in writing, software
# distributed under the License is distributed on an "AS-IS" BASIS,
# WITHOUT WARRANTIES OR CONDITIONS OF ANY KIND, either express or implied.
# See the License for the specific language governing permissions and
# limitations under the License.
"""Binary for training Tensorflow models on the YouTube-8M dataset."""

import json
import os
import time

import eval_util
import export_model
import losses
import frame_level_models
import video_level_models
import readers
import tensorflow as tf
import tensorflow.contrib.slim as slim
from tensorflow import app
from tensorflow import flags
from tensorflow import gfile
from tensorflow import logging
import utils

FLAGS = flags.FLAGS

if __name__ == "__main__":
  # Dataset flags.
  flags.DEFINE_string("train_dir", "/tmp/yt8m_model/",
                      "The directory to save the model files in.")
  flags.DEFINE_string(
      "train_data_pattern", "",
      "File glob for the training dataset. If the files refer to Frame Level "
      "features (i.e. tensorflow.SequenceExample), then set --reader_type "
      "format. The (Sequence)Examples are expected to have 'rgb' byte array "
      "sequence feature as well as a 'labels' int64 context feature.")
  flags.DEFINE_string("feature_names", "mean_rgb", "Name of the feature "
                      "to use for training.")
  flags.DEFINE_string("feature_sizes", "1024", "Length of the feature vectors.")

  # Model flags.
  flags.DEFINE_bool(
      "frame_features", False,
      "If set, then --train_data_pattern must be frame-level features. "
      "Otherwise, --train_data_pattern must be aggregated video-level "
      "features. The model must also be set appropriately (i.e. to read 3D "
      "batches VS 4D batches.")
  flags.DEFINE_string(
      "model", "LogisticModel",
      "Which architecture to use for the model. Models are defined "
      "in models.py.")
  flags.DEFINE_bool(
      "start_new_model", False,
      "If set, this will not resume from a checkpoint and will instead create a"
      " new model instance.")

  # Training flags.
  flags.DEFINE_integer("batch_size", 1024,
                       "How many examples to process per batch for training.")
  flags.DEFINE_string("label_loss", "CrossEntropyLoss",
                      "Which loss function to use for training the model.")
  flags.DEFINE_float(
      "regularization_penalty", 1,
      "How much weight to give to the regularization loss (the label loss has "
      "a weight of 1).")
  flags.DEFINE_float("base_learning_rate", 0.01,
                     "Which learning rate to start with.")
  flags.DEFINE_float("learning_rate_decay", 0.95,
                     "Learning rate decay factor to be applied every "
                     "learning_rate_decay_examples.")
  flags.DEFINE_float("learning_rate_decay_examples", 4000000,
                     "Multiply current learning rate by learning_rate_decay "
                     "every learning_rate_decay_examples.")
  flags.DEFINE_integer("num_epochs", 5,
                       "How many passes to make over the dataset before "
                       "halting training.")
  flags.DEFINE_integer("max_steps", None,
                       "The maximum number of iterations of the training loop.")
  flags.DEFINE_integer("export_model_steps", 1000,
                       "The period, in number of steps, with which the model "
                       "is exported for batch prediction.")

  # Other flags.
  flags.DEFINE_integer("num_readers", 8,
                       "How many threads to use for reading input files.")
<<<<<<< HEAD
  flags.DEFINE_string("master", "", "TensorFlow master to use.")
  flags.DEFINE_integer("task", 0, "Task id of the replica running the training."
                       " 0 implies chief Supervisor.""")
  flags.DEFINE_integer("num_gpus", 0,
                     "How many GPUs are allocated to each worker.")
  flags.DEFINE_integer("ps_tasks", 0, """Number of tasks in the ps job.
                       If 0 no ps job is used.""")
=======
>>>>>>> ee597da1
  flags.DEFINE_string("optimizer", "AdamOptimizer",
                      "What optimizer class to use.")
  flags.DEFINE_float("clip_gradient_norm", 1.0, "Norm to clip gradients to.")
  flags.DEFINE_bool(
      "log_device_placement", False,
      "Whether to write the device on which every op will run into the "
      "logs on startup.")

def validate_class_name(flag_value, category, modules, expected_superclass):
  """Checks that the given string matches a class of the expected type.

  Args:
    flag_value: A string naming the class to instantiate.
    category: A string used further describe the class in error messages
              (e.g. 'model', 'reader', 'loss').
    modules: A list of modules to search for the given class.
    expected_superclass: A class that the given class should inherit from.

  Raises:
    FlagsError: If the given class could not be found or if the first class
    found with that name doesn't inherit from the expected superclass.

  Returns:
    True if a class was found that matches the given constraints.
  """
  candidates = [getattr(module, flag_value, None) for module in modules]
  for candidate in candidates:
    if not candidate:
      continue
    if not issubclass(candidate, expected_superclass):
      raise flags.FlagsError("%s '%s' doesn't inherit from %s." %
                             (category, flag_value,
                              expected_superclass.__name__))
    return True
  raise flags.FlagsError("Unable to find %s '%s'." % (category, flag_value))

def get_input_data_tensors(reader,
                           data_pattern,
                           batch_size=1000,
                           num_epochs=None,
                           num_readers=1):
  """Creates the section of the graph which reads the training data.

  Args:
    reader: A class which parses the training data.
    data_pattern: A 'glob' style path to the data files.
    batch_size: How many examples to process at a time.
    num_epochs: How many passes to make over the training data. Set to 'None'
                to run indefinitely.
    num_readers: How many I/O threads to use.

  Returns:
    A tuple containing the features tensor, labels tensor, and optionally a
    tensor containing the number of frames per video. The exact dimensions
    depend on the reader being used.

  Raises:
    IOError: If no files matching the given pattern were found.
  """
  logging.info("Using batch size of " + str(batch_size) + " for training.")
  with tf.name_scope("train_input"):
    files = gfile.Glob(data_pattern)
    if not files:
      raise IOError("Unable to find training files. data_pattern='" +
                    data_pattern + "'.")
    logging.info("Number of training files: %s.", str(len(files)))
    filename_queue = tf.train.string_input_producer(
        files, num_epochs=num_epochs, shuffle=True)
    training_data = [
        reader.prepare_reader(filename_queue) for _ in range(num_readers)
    ]

    return tf.train.shuffle_batch_join(
        training_data,
        batch_size=batch_size,
<<<<<<< HEAD
        capacity=batch_size * 5,
        min_after_dequeue=batch_size,
=======
        capacity=FLAGS.batch_size * 5,
        min_after_dequeue=FLAGS.batch_size,
>>>>>>> ee597da1
        allow_smaller_final_batch=True,
        enqueue_many=True)


def find_class_by_name(name, modules):
  """Searches the provided modules for the named class and returns it."""
  modules = [getattr(module, name, None) for module in modules]
  return next(a for a in modules if a)

def average_gradients(tower_grads):
  """Calculate the average gradient for each shared variable across all towers.

  Note that this function provides a synchronization point across all towers.

  Args:
    tower_grads: List of lists of (gradient, variable) tuples. The outer list
      is over individual gradients. The inner list is over the gradient
      calculation for each tower.
  Returns:
     List of pairs of (gradient, variable) where the gradient has been averaged
     across all towers.
  """
  filtered_grads = [[x for x in grad_list if x[0] is not None] for grad_list in tower_grads]
  final_grads = []
  for i in xrange(len(filtered_grads[0])):
    grads = [filtered_grads[t][i] for t in xrange(len(filtered_grads))]
    grad = tf.stack([x[0] for x in grads], 0)
    grad = tf.reduce_sum(grad, 0)
    final_grads.append((grad, filtered_grads[0][i][1],))

  return final_grads

def build_graph(reader,
                model,
                train_data_pattern,
                label_loss_fn=losses.CrossEntropyLoss(),
                batch_size=1000,
                base_learning_rate=0.01,
                learning_rate_decay_examples=1000000,
                learning_rate_decay=0.95,
                optimizer_class=tf.train.AdamOptimizer,
                clip_gradient_norm=1.0,
                regularization_penalty=1,
                num_readers=1,
                num_epochs=None):
  """Creates the Tensorflow graph.

  This will only be called once in the life of
  a training model, because after the graph is created the model will be
  restored from a meta graph file rather than being recreated.

  Args:
    reader: The data file reader. It should inherit from BaseReader.
    model: The core model (e.g. logistic or neural net). It should inherit
           from BaseModel.
    train_data_pattern: glob path to the training data files.
    label_loss_fn: What kind of loss to apply to the model. It should inherit
                from BaseLoss.
    batch_size: How many examples to process at a time.
    base_learning_rate: What learning rate to initialize the optimizer with.
    optimizer_class: Which optimization algorithm to use.
    clip_gradient_norm: Magnitude of the gradient to clip to.
    regularization_penalty: How much weight to give the regularization loss
                            compared to the label loss.
    num_readers: How many threads to use for I/O operations.
    num_epochs: How many passes to make over the data. 'None' means an
                unlimited number of passes.
  """
<<<<<<< HEAD
  if FLAGS.num_gpus > 0:
      num_towers = FLAGS.num_gpus
      device_string = '/gpu:%d'
  else:
    num_towers = 1
    device_string = '/cpu:%d'

  global_step = tf.Variable(0, trainable=False, name="global_step")
  optimizer = optimizer_class(base_learning_rate)
=======
  
  global_step = tf.Variable(0, trainable=False, name="global_step")
  
  learning_rate = tf.train.exponential_decay(
      base_learning_rate,
      global_step * batch_size,
      learning_rate_decay_examples,
      learning_rate_decay,
      staircase=True)
  tf.summary.scalar('learning_rate', learning_rate)

  optimizer = optimizer_class(learning_rate)
>>>>>>> ee597da1
  unused_video_id, model_input_raw, labels_batch, num_frames = (
      get_input_data_tensors(
          reader,
          train_data_pattern,
<<<<<<< HEAD
          batch_size=batch_size * num_towers,
          num_readers=num_readers,
          num_epochs=num_epochs))
  tf.summary.histogram("model/input_raw", model_input_raw)

=======
          batch_size=batch_size,
          num_readers=num_readers,
          num_epochs=num_epochs))
  tf.summary.histogram("model/input_raw", model_input_raw)
  
>>>>>>> ee597da1
  feature_dim = len(model_input_raw.get_shape()) - 1

  model_input = tf.nn.l2_normalize(model_input_raw, feature_dim)

<<<<<<< HEAD
  tower_inputs = tf.split(model_input, num_towers)
  tower_labels = tf.split(labels_batch, num_towers)
  tower_num_frames = tf.split(num_frames, num_towers)
  tower_gradients = []
  tower_predictions = []
  label_losses = []
  reg_losses = []
  for i in xrange(num_towers):
    with tf.device(device_string % i):
      with (tf.variable_scope(tf.get_variable_scope(), reuse=True if i > 0 else None) and
            tf.name_scope("tower%d" % i) and
            slim.arg_scope([slim.model_variable, slim.variable], device="/cpu:0" if FLAGS.num_gpus!=1 else "/gpu:0")):
        result = model.create_model(
            tower_inputs[i],
            num_frames=tower_num_frames[i],
            vocab_size=reader.num_classes,
            labels=tower_labels[i],
            l2_penalty=FLAGS.regularization_penalty)

        predictions = result["predictions"]
        tower_predictions.append(predictions)
        if "loss" in result.keys():
          label_loss = result["loss"]
        else:
          label_loss = label_loss_fn.calculate_loss(predictions, tower_labels[i])

        if "regularization_loss" in result.keys():
          reg_loss = result["regularization_loss"]
        else:
          reg_loss = tf.constant(0.0)
        reg_loss_list = tf.losses.get_regularization_losses()
        if reg_loss_list:
          reg_loss += tf.add_n(reg_loss_list)

        reg_losses.append(reg_loss)

        # Adds update_ops (e.g., moving average updates in batch normalization) as
        # a dependency to the train_op.
        update_ops = tf.get_collection(tf.GraphKeys.UPDATE_OPS)
        if "update_ops" in result.keys():
          update_ops += result["update_ops"]
        if update_ops:
          with tf.control_dependencies(update_ops):
            barrier = tf.no_op(name="gradient_barrier")
            with tf.control_dependencies([barrier]):
              label_loss = tf.identity(label_loss)

        label_losses.append(label_loss)

        # Incorporate the L2 weight penalties etc.
        final_loss = regularization_penalty * reg_loss + label_loss
        gradients = optimizer.compute_gradients(final_loss,
            colocate_gradients_with_ops=False)
        tower_gradients.append(gradients)
  label_loss = tf.reduce_mean(tf.stack(label_losses))
  tf.summary.scalar("label_loss", label_loss)
  if regularization_penalty != 0:
    reg_loss = tf.reduce_mean(tf.stack(reg_losses))
    tf.summary.scalar("reg_loss", reg_loss)
  merged_gradients = average_gradients(tower_gradients)
  print "merged_gradients: " + str(merged_gradients)
  train_op = optimizer.apply_gradients(merged_gradients, global_step=global_step)

  tf.add_to_collection("global_step", global_step)
  tf.add_to_collection("loss", label_loss)
  tf.add_to_collection("predictions", tf.concat(tower_predictions, 0))
  tf.add_to_collection("input_batch_raw", model_input_raw)
  tf.add_to_collection("input_batch", model_input)
  tf.add_to_collection("num_frames", num_frames)
  tf.add_to_collection("labels", tf.cast(labels_batch, tf.float32))
  tf.add_to_collection("train_op", train_op)


def train_loop(train_dir=None,
               saver=None,
               is_chief=True,
               master="",
               start_supervisor_services=True):
  """Performs training on the currently defined tensorflow graph.

  Args:
    train_dir: Where to save the model checkpoints.
    saver: The class to use for serializing the graph variables.
    is_chief: Whether this worker is the primary worker (which is responsible
    for writing checkpoints and summaries), or an anonymous member of the flock.
    master: Which Tensorflow master to listen to.
    start_supervisor_services: Whether to start threads for writing summaries
      and checkpoints.

  Returns:
  A tuple of the training Hit@1 and the training PERR.
  """
  global_step = tf.get_collection("global_step")[0]
  loss = tf.get_collection("loss")[0]
  predictions = tf.get_collection("predictions")[0]
  labels = tf.get_collection("labels")[0]
  train_op = tf.get_collection("train_op")[0]

  sv = tf.train.Supervisor(logdir=train_dir,
                           is_chief=is_chief,
                           global_step=global_step,
                           save_model_secs=15 * 60,
                           save_summaries_secs=120,
                           saver=saver)
  sess = sv.prepare_or_wait_for_session(
      master,
      start_standard_services=start_supervisor_services,
      config=tf.ConfigProto(log_device_placement=True,allow_soft_placement=False))

  logging.info("prepared session")
  sv.start_queue_runners(sess)
  logging.info("started queue runners")

  try:
    logging.info("entering training loop")
    while not sv.should_stop():
      batch_start_time = time.time()
      _, global_step_val, loss_val, predictions_val, labels_val = sess.run(
          [train_op, global_step, loss, predictions, labels])
      seconds_per_batch = time.time() - batch_start_time
      examples_per_second = labels_val.shape[0] / seconds_per_batch

      if is_chief and global_step_val % 10 == 0 and train_dir:
        eval_start_time = time.time()
        hit_at_one = eval_util.calculate_hit_at_one(predictions_val, labels_val)
        perr = eval_util.calculate_precision_at_equal_recall_rate(predictions_val,
                                                                  labels_val)
        gap = eval_util.calculate_gap(predictions_val, labels_val)
        eval_end_time = time.time()
        eval_time = eval_end_time - eval_start_time
        logging.info("training step " + str(global_step_val) + "| Hit@1: " + (
          "%.2f" % hit_at_one) + " PERR: " + ("%.2f" % perr) +
          " GAP: " + ("%.2f" % gap) + " Loss: " + str(loss_val) +
          " Train time: " + ("%.2f" % seconds_per_batch) + "s Eval time: " +
          str(eval_time) + "s")

        sv.summary_writer.add_summary(
            utils.MakeSummary("model/Training_Hit@1",
                              hit_at_one), global_step_val)
        sv.summary_writer.add_summary(
            utils.MakeSummary("model/Training_Perr", perr),
            global_step_val)
        sv.summary_writer.add_summary(
            utils.MakeSummary("model/Training_GAP", gap),
            global_step_val)
        sv.summary_writer.add_summary(
            utils.MakeSummary("global_step/Examples/Second",
                              examples_per_second),
            global_step_val)
        sv.summary_writer.flush()
      else:
        logging.info("training step " + str(global_step_val) + "| Loss: " + str(loss_val) + " Train time: " + ("%.2f" % seconds_per_batch) + "s Examples/sec: " + str(examples_per_second))
  except tf.errors.OutOfRangeError:
    logging.info("Done training -- epoch limit reached")
  logging.info("exited training loop")
  sv.Stop()
  return hit_at_one, perr


def main(unused_argv):
  logging.set_verbosity(tf.logging.INFO)
  logging.info("tensorflow version: %s" % tf.__version__)
  is_chief = (FLAGS.task == 0)

  # Recover session
  saver = None
  latest_checkpoint = tf.train.latest_checkpoint(FLAGS.train_dir)
  if FLAGS.start_new_model:
    logging.info("'start_new_model' flag is set. Removing existing train dir.")
=======
  with tf.name_scope("model"):
    result = model.create_model(
        model_input,
        num_frames=num_frames,
        vocab_size=reader.num_classes,
        labels=labels_batch)

    for variable in slim.get_model_variables():
      tf.summary.histogram(variable.op.name, variable)

    predictions = result["predictions"]
    if "loss" in result.keys():
      label_loss = result["loss"]
    else:
      label_loss = label_loss_fn.calculate_loss(predictions, labels_batch)
    tf.summary.scalar("label_loss", label_loss)

    if "regularization_loss" in result.keys():
      reg_loss = result["regularization_loss"]
    else:
      reg_loss = tf.constant(0.0)
    
    reg_losses = tf.losses.get_regularization_losses()
    if reg_losses:
      reg_loss += tf.add_n(reg_losses)
    
    if regularization_penalty != 0:
      tf.summary.scalar("reg_loss", reg_loss)

    # Adds update_ops (e.g., moving average updates in batch normalization) as
    # a dependency to the train_op.
    update_ops = tf.get_collection(tf.GraphKeys.UPDATE_OPS)
    if "update_ops" in result.keys():
      update_ops += result["update_ops"]
    if update_ops:
      with tf.control_dependencies(update_ops):
        barrier = tf.no_op(name="gradient_barrier")
        with tf.control_dependencies([barrier]):
          label_loss = tf.identity(label_loss)

    # Incorporate the L2 weight penalties etc.
    final_loss = regularization_penalty * reg_loss + label_loss
    train_op = slim.learning.create_train_op(
        final_loss,
        optimizer,
        global_step=global_step,
        clip_gradient_norm=clip_gradient_norm)

    tf.add_to_collection("global_step", global_step)
    tf.add_to_collection("loss", label_loss)
    tf.add_to_collection("predictions", predictions)
    tf.add_to_collection("input_batch_raw", model_input_raw)
    tf.add_to_collection("input_batch", model_input)
    tf.add_to_collection("num_frames", num_frames)
    tf.add_to_collection("labels", tf.cast(labels_batch, tf.float32))
    tf.add_to_collection("train_op", train_op)


class Trainer(object):
  """A Trainer to train a Tensorflow graph."""

  def __init__(self, cluster, task, train_dir, model, reader, model_exporter, 
               log_device_placement=True, max_steps=None, 
               export_model_steps=1000):
    """"Creates a Trainer.

    Args:
      cluster: A tf.train.ClusterSpec if the execution is distributed.
        None otherwise.
      task: A TaskSpec describing the job type and the task index.
    """

    self.cluster = cluster
    self.task = task
    self.is_master = (task.type == "master" and task.index == 0)
    self.train_dir = train_dir
    self.config = tf.ConfigProto(log_device_placement=log_device_placement)
    self.model = model
    self.reader = reader
    self.model_exporter = model_exporter
    self.max_steps = max_steps
    self.max_steps_reached = False
    self.export_model_steps = export_model_steps
    self.last_model_export_step = 0

    if self.is_master and self.task.index > 0:
      raise StandardError("%s: Only one replica of master expected",
                          task_as_string(self.task))

  def run(self, start_new_model=False):
    """Performs training on the currently defined Tensorflow graph.

    Returns:
      A tuple of the training Hit@1 and the training PERR.
    """
    if self.is_master and start_new_model:
      self.remove_training_directory(self.train_dir)

    target, device_fn = self.start_server_if_distributed()

    meta_filename = self.get_meta_filename(start_new_model, self.train_dir)

    with tf.Graph().as_default() as graph:

      if meta_filename:
        saver = self.recover_model(meta_filename)

      with tf.device(device_fn):

        if not meta_filename:
          saver = self.build_model(self.model, self.reader)

        global_step = tf.get_collection("global_step")[0]
        loss = tf.get_collection("loss")[0]
        predictions = tf.get_collection("predictions")[0]
        labels = tf.get_collection("labels")[0]
        train_op = tf.get_collection("train_op")[0]
        init_op = tf.global_variables_initializer()

    sv = tf.train.Supervisor(
        graph,
        logdir=self.train_dir,
        init_op=init_op,
        is_chief=self.is_master,
        global_step=global_step,
        save_model_secs=15 * 60,
        save_summaries_secs=120,
        saver=saver)

    logging.info("%s: Starting managed session.", task_as_string(self.task))
    with sv.managed_session(target, config=self.config) as sess:

      try:
        logging.info("%s: Entering training loop.", task_as_string(self.task))
        while (not sv.should_stop()) and (not self.max_steps_reached):

          batch_start_time = time.time()
          _, global_step_val, loss_val, predictions_val, labels_val = sess.run(
              [train_op, global_step, loss, predictions, labels])
          seconds_per_batch = time.time() - batch_start_time

          if self.max_steps and self.max_steps <= global_step_val:
            self.max_steps_reached = True

          if self.is_master:
            examples_per_second = labels_val.shape[0] / seconds_per_batch
            hit_at_one = eval_util.calculate_hit_at_one(predictions_val,
                                                        labels_val)
            perr = eval_util.calculate_precision_at_equal_recall_rate(
                predictions_val, labels_val)
            gap = eval_util.calculate_gap(predictions_val, labels_val)

            logging.info(
                "%s: training step " + str(global_step_val) + "| Hit@1: " +
                ("%.2f" % hit_at_one) + " PERR: " + ("%.2f" % perr) + " GAP: " +
                ("%.2f" % gap) + " Loss: " + str(loss_val),
                task_as_string(self.task))

            sv.summary_writer.add_summary(
                utils.MakeSummary("model/Training_Hit@1", hit_at_one),
                global_step_val)
            sv.summary_writer.add_summary(
                utils.MakeSummary("model/Training_Perr", perr), global_step_val)
            sv.summary_writer.add_summary(
                utils.MakeSummary("model/Training_GAP", gap), global_step_val)
            sv.summary_writer.add_summary(
                utils.MakeSummary("global_step/Examples/Second",
                                  examples_per_second), global_step_val)
            sv.summary_writer.flush()

            # Exporting the model every x steps
            time_to_export = ((self.last_model_export_step == 0) or 
                (global_step_val - self.last_model_export_step 
                 >= self.export_model_steps))

            if self.is_master and time_to_export:
              self.export_model(global_step_val, sv.saver, sv.save_path, sess)
              self.last_model_export_step = global_step_val

        # Exporting the final model
        if self.is_master:
          self.export_model(global_step_val, sv.saver, sv.save_path, sess)

      except tf.errors.OutOfRangeError:
        logging.info("%s: Done training -- epoch limit reached.",
                     task_as_string(self.task))

    logging.info("%s: Exited training loop.", task_as_string(self.task))
    sv.Stop()

  def export_model(self, global_step_val, saver, save_path, session):

    # If the model has already been exported at this step, return.
    if global_step_val == self.last_model_export_step:
      return

    last_checkpoint = saver.save(session, save_path, global_step_val)

    model_dir = "{0}/export/step_{1}".format(self.train_dir, global_step_val)
    logging.info("%s: Exporting the model at step %s to %s.",
                 task_as_string(self.task), global_step_val, model_dir)

    self.model_exporter.export_model(
        model_dir=model_dir, 
        global_step_val=global_step_val,
        last_checkpoint=last_checkpoint)


  def start_server_if_distributed(self):
    """Starts a server if the execution is distributed."""

    if self.cluster:
      logging.info("%s: Starting trainer within cluster %s.",
                   task_as_string(self.task), self.cluster.as_dict())
      server = start_server(self.cluster, self.task)
      target = server.target
      device_fn = tf.train.replica_device_setter(
          ps_device="/job:ps",
          worker_device="/job:%s/task:%d" % (self.task.type, self.task.index),
          cluster=self.cluster)
    else:
      target = ""
      device_fn = ""
    return (target, device_fn)

  def remove_training_directory(self, train_dir):
    """Removes the training directory."""
>>>>>>> ee597da1
    try:
      logging.info(
          "%s: Removing existing train directory.",
          task_as_string(self.task))
      gfile.DeleteRecursively(train_dir)
    except:
      logging.error(
          "%s: Failed to delete directory " + train_dir +
          " when starting a new model. Please delete it manually and" +
          " try again.", task_as_string(self.task))

  def get_meta_filename(self, start_new_model, train_dir):
    if start_new_model:
      logging.info("%s: Flag 'start_new_model' is set. Building a new model.",
                   task_as_string(self.task))
      return None
    
    latest_checkpoint = tf.train.latest_checkpoint(train_dir)
    if not latest_checkpoint: 
      logging.info("%s: No checkpoint file found. Building a new model.",
                   task_as_string(self.task))
      return None
    
    meta_filename = latest_checkpoint + ".meta"
    if not gfile.Exists(meta_filename):
      logging.info("%s: No meta graph file found. Building a new model.",
                     task_as_string(self.task))
      return None
    else:
      return meta_filename

  def recover_model(self, meta_filename):
    logging.info("%s: Restoring from meta graph file %s",
                 task_as_string(self.task), meta_filename)
    return tf.train.import_meta_graph(meta_filename)

  def build_model(self, model, reader):
    """Find the model and build the graph."""

    label_loss_fn = find_class_by_name(FLAGS.label_loss, [losses])()
    optimizer_class = find_class_by_name(FLAGS.optimizer, [tf.train])
  
    build_graph(reader=reader,
<<<<<<< HEAD
                model=model,
                optimizer_class=optimizer_class,
                train_data_pattern=FLAGS.train_data_pattern,
                label_loss_fn=label_loss_fn,
                base_learning_rate=FLAGS.base_learning_rate,
                regularization_penalty=FLAGS.regularization_penalty,
                num_readers=FLAGS.num_readers,
                batch_size=FLAGS.batch_size)
    logging.info("built graph")
    saver = tf.train.Saver(keep_checkpoint_every_n_hours=0.5)

  train_loop(is_chief=is_chief,
             train_dir=FLAGS.train_dir,
             saver=saver,
             master=FLAGS.master)
=======
                 model=model,
                 optimizer_class=optimizer_class,
                 clip_gradient_norm=FLAGS.clip_gradient_norm,
                 train_data_pattern=FLAGS.train_data_pattern,
                 label_loss_fn=label_loss_fn,
                 base_learning_rate=FLAGS.base_learning_rate,
                 learning_rate_decay=FLAGS.learning_rate_decay,
                 learning_rate_decay_examples=FLAGS.learning_rate_decay_examples,
                 regularization_penalty=FLAGS.regularization_penalty,
                 num_readers=FLAGS.num_readers,
                 batch_size=FLAGS.batch_size,
                 num_epochs=FLAGS.num_epochs)
  
    return tf.train.Saver(max_to_keep=0, keep_checkpoint_every_n_hours=0.25)


def get_reader():
  # Convert feature_names and feature_sizes to lists of values.
  feature_names, feature_sizes = utils.GetListOfFeatureNamesAndSizes(
      FLAGS.feature_names, FLAGS.feature_sizes)

  if FLAGS.frame_features:
    reader = readers.YT8MFrameFeatureReader(
        feature_names=feature_names, feature_sizes=feature_sizes)
  else:
    reader = readers.YT8MAggregatedFeatureReader(
        feature_names=feature_names, feature_sizes=feature_sizes)
    
  return reader


class ParameterServer(object):
  """A parameter server to serve variables in a distributed execution."""

  def __init__(self, cluster, task):
    """Creates a ParameterServer.

    Args:
      cluster: A tf.train.ClusterSpec if the execution is distributed.
        None otherwise.
      task: A TaskSpec describing the job type and the task index.
    """

    self.cluster = cluster
    self.task = task

  def run(self):
    """Starts the parameter server."""

    logging.info("%s: Starting parameter server within cluster %s.",
                 task_as_string(self.task), self.cluster.as_dict())
    server = start_server(self.cluster, self.task)
    server.join()


def start_server(cluster, task):
  """Creates a Server.

  Args:
    cluster: A tf.train.ClusterSpec if the execution is distributed.
      None otherwise.
    task: A TaskSpec describing the job type and the task index.
  """

  if not task.type:
    raise ValueError("%s: The task type must be specified." %
                     task_as_string(task))
  if task.index is None:
    raise ValueError("%s: The task index must be specified." %
                     task_as_string(task))

  # Create and start a server.
  return tf.train.Server(
      tf.train.ClusterSpec(cluster),
      protocol="grpc",
      job_name=task.type,
      task_index=task.index)

def task_as_string(task):
  return "/job:%s/task:%s" % (task.type, task.index)

def main(unused_argv):
  # Load the environment.
  env = json.loads(os.environ.get("TF_CONFIG", "{}"))

  # Load the cluster data from the environment.
  cluster_data = env.get("cluster", None)
  cluster = tf.train.ClusterSpec(cluster_data) if cluster_data else None

  # Load the task data from the environment.
  task_data = env.get("task", None) or {"type": "master", "index": 0}
  task = type("TaskSpec", (object,), task_data)

  # Logging the version.
  logging.set_verbosity(tf.logging.INFO)
  logging.info("%s: Tensorflow version: %s.",
               task_as_string(task), tf.__version__)

  # Dispatch to a master, a worker, or a parameter server.
  if not cluster or task.type == "master" or task.type == "worker":
    
    model = find_class_by_name(FLAGS.model, 
        [frame_level_models, video_level_models])()
    
    reader = get_reader()
    
    model_exporter = export_model.ModelExporter(
        frame_features=FLAGS.frame_features,
        model=model,
        reader=reader)

    Trainer(cluster, task, FLAGS.train_dir, model, reader, model_exporter, 
            FLAGS.log_device_placement, FLAGS.max_steps, 
            FLAGS.export_model_steps).run(start_new_model=FLAGS.start_new_model)

  elif task.type == "ps":

    ParameterServer(cluster, task).run()

  else:
>>>>>>> ee597da1

    raise ValueError("%s: Invalid task_type: %s." %
                     (task_as_string(task), task.type))

if __name__ == "__main__":
  app.run()<|MERGE_RESOLUTION|>--- conflicted
+++ resolved
@@ -92,16 +92,8 @@
   # Other flags.
   flags.DEFINE_integer("num_readers", 8,
                        "How many threads to use for reading input files.")
-<<<<<<< HEAD
-  flags.DEFINE_string("master", "", "TensorFlow master to use.")
-  flags.DEFINE_integer("task", 0, "Task id of the replica running the training."
-                       " 0 implies chief Supervisor.""")
   flags.DEFINE_integer("num_gpus", 0,
                      "How many GPUs are allocated to each worker.")
-  flags.DEFINE_integer("ps_tasks", 0, """Number of tasks in the ps job.
-                       If 0 no ps job is used.""")
-=======
->>>>>>> ee597da1
   flags.DEFINE_string("optimizer", "AdamOptimizer",
                       "What optimizer class to use.")
   flags.DEFINE_float("clip_gradient_norm", 1.0, "Norm to clip gradients to.")
@@ -177,13 +169,8 @@
     return tf.train.shuffle_batch_join(
         training_data,
         batch_size=batch_size,
-<<<<<<< HEAD
         capacity=batch_size * 5,
         min_after_dequeue=batch_size,
-=======
-        capacity=FLAGS.batch_size * 5,
-        min_after_dequeue=FLAGS.batch_size,
->>>>>>> ee597da1
         allow_smaller_final_batch=True,
         enqueue_many=True)
 
@@ -252,17 +239,6 @@
     num_epochs: How many passes to make over the data. 'None' means an
                 unlimited number of passes.
   """
-<<<<<<< HEAD
-  if FLAGS.num_gpus > 0:
-      num_towers = FLAGS.num_gpus
-      device_string = '/gpu:%d'
-  else:
-    num_towers = 1
-    device_string = '/cpu:%d'
-
-  global_step = tf.Variable(0, trainable=False, name="global_step")
-  optimizer = optimizer_class(base_learning_rate)
-=======
   
   global_step = tf.Variable(0, trainable=False, name="global_step")
   
@@ -273,31 +249,29 @@
       learning_rate_decay,
       staircase=True)
   tf.summary.scalar('learning_rate', learning_rate)
-
-  optimizer = optimizer_class(learning_rate)
->>>>>>> ee597da1
+  
+  if FLAGS.num_gpus > 0:
+      num_towers = FLAGS.num_gpus
+      device_string = '/gpu:%d'
+  else:
+    num_towers = 1
+    device_string = '/cpu:%d'
+
+  global_step = tf.Variable(0, trainable=False, name="global_step")
+  optimizer = optimizer_class(base_learning_rate)
   unused_video_id, model_input_raw, labels_batch, num_frames = (
       get_input_data_tensors(
           reader,
           train_data_pattern,
-<<<<<<< HEAD
           batch_size=batch_size * num_towers,
           num_readers=num_readers,
           num_epochs=num_epochs))
   tf.summary.histogram("model/input_raw", model_input_raw)
-
-=======
-          batch_size=batch_size,
-          num_readers=num_readers,
-          num_epochs=num_epochs))
-  tf.summary.histogram("model/input_raw", model_input_raw)
-  
->>>>>>> ee597da1
+  
   feature_dim = len(model_input_raw.get_shape()) - 1
 
   model_input = tf.nn.l2_normalize(model_input_raw, feature_dim)
 
-<<<<<<< HEAD
   tower_inputs = tf.split(model_input, num_towers)
   tower_labels = tf.split(labels_batch, num_towers)
   tower_num_frames = tf.split(num_frames, num_towers)
@@ -308,29 +282,34 @@
   for i in xrange(num_towers):
     with tf.device(device_string % i):
       with (tf.variable_scope(tf.get_variable_scope(), reuse=True if i > 0 else None) and
-            tf.name_scope("tower%d" % i) and
+    with tf.name_scope("model"):
             slim.arg_scope([slim.model_variable, slim.variable], device="/cpu:0" if FLAGS.num_gpus!=1 else "/gpu:0")):
-        result = model.create_model(
-            tower_inputs[i],
-            num_frames=tower_num_frames[i],
-            vocab_size=reader.num_classes,
-            labels=tower_labels[i],
+      result = model.create_model(model_input,
+                                  num_frames=num_frames,
+                                  vocab_size=reader.num_classes,
+                                  labels=labels_batch)
             l2_penalty=FLAGS.regularization_penalty)
-
-        predictions = result["predictions"]
+      for variable in slim.get_model_variables():
+        tf.summary.histogram(variable.op.name, variable)
+
+      predictions = result["predictions"]
         tower_predictions.append(predictions)
-        if "loss" in result.keys():
-          label_loss = result["loss"]
-        else:
-          label_loss = label_loss_fn.calculate_loss(predictions, tower_labels[i])
-
-        if "regularization_loss" in result.keys():
-          reg_loss = result["regularization_loss"]
-        else:
-          reg_loss = tf.constant(0.0)
-        reg_loss_list = tf.losses.get_regularization_losses()
-        if reg_loss_list:
-          reg_loss += tf.add_n(reg_loss_list)
+      if "loss" in result.keys():
+        label_loss = result["loss"]
+      else:
+        label_loss = label_loss_fn.calculate_loss(predictions, labels_batch)
+      tf.summary.scalar("label_loss", label_loss)
+
+      if "regularization_loss" in result.keys():
+        reg_loss = result["regularization_loss"]
+      else:
+        reg_loss = tf.constant(0.0)
+    
+    if reg_losses:
+      reg_loss += tf.add_n(reg_losses)
+    
+      if regularization_penalty != 0:
+        tf.summary.scalar("reg_loss", reg_loss)
 
         reg_losses.append(reg_loss)
 
@@ -359,6 +338,11 @@
     tf.summary.scalar("reg_loss", reg_loss)
   merged_gradients = average_gradients(tower_gradients)
   print "merged_gradients: " + str(merged_gradients)
+  
+  if clip_gradient_norm > 0:
+    with ops.name_scope('clip_grads'):
+      merged_gradients = clip_gradient_norms(merged_gradients, clip_gradient_norm)
+  
   train_op = optimizer.apply_gradients(merged_gradients, global_step=global_step)
 
   tf.add_to_collection("global_step", global_step)
@@ -371,56 +355,94 @@
   tf.add_to_collection("train_op", train_op)
 
 
-def train_loop(train_dir=None,
-               saver=None,
-               is_chief=True,
-               master="",
-               start_supervisor_services=True):
-  """Performs training on the currently defined tensorflow graph.
-
-  Args:
-    train_dir: Where to save the model checkpoints.
-    saver: The class to use for serializing the graph variables.
-    is_chief: Whether this worker is the primary worker (which is responsible
-    for writing checkpoints and summaries), or an anonymous member of the flock.
-    master: Which Tensorflow master to listen to.
-    start_supervisor_services: Whether to start threads for writing summaries
-      and checkpoints.
-
-  Returns:
-  A tuple of the training Hit@1 and the training PERR.
-  """
-  global_step = tf.get_collection("global_step")[0]
-  loss = tf.get_collection("loss")[0]
-  predictions = tf.get_collection("predictions")[0]
-  labels = tf.get_collection("labels")[0]
-  train_op = tf.get_collection("train_op")[0]
-
-  sv = tf.train.Supervisor(logdir=train_dir,
-                           is_chief=is_chief,
-                           global_step=global_step,
-                           save_model_secs=15 * 60,
-                           save_summaries_secs=120,
-                           saver=saver)
-  sess = sv.prepare_or_wait_for_session(
-      master,
-      start_standard_services=start_supervisor_services,
+class Trainer(object):
+  """A Trainer to train a Tensorflow graph."""
+
+  def __init__(self, cluster, task, train_dir, model, reader, model_exporter, 
+               log_device_placement=True, max_steps=None, 
+               export_model_steps=1000):
+    """"Creates a Trainer.
+
+    Args:
+      cluster: A tf.train.ClusterSpec if the execution is distributed.
+        None otherwise.
+      task: A TaskSpec describing the job type and the task index.
+    """
+
+    self.cluster = cluster
+    self.task = task
+    self.is_master = (task.type == "master" and task.index == 0)
+    self.train_dir = train_dir
+    self.config = tf.ConfigProto(log_device_placement=log_device_placement)
+    self.model = model
+    self.reader = reader
+    self.model_exporter = model_exporter
+    self.max_steps = max_steps
+    self.max_steps_reached = False
+    self.export_model_steps = export_model_steps
+    self.last_model_export_step = 0
+
+    if self.is_master and self.task.index > 0:
+      raise StandardError("%s: Only one replica of master expected",
+                          task_as_string(self.task))
+
+  def run(self, start_new_model=False):
+    """Performs training on the currently defined Tensorflow graph.
+
+    Returns:
+      A tuple of the training Hit@1 and the training PERR.
+    """
+    if self.is_master and start_new_model:
+      self.remove_training_directory(self.train_dir)
+
+    target, device_fn = self.start_server_if_distributed()
+
+    meta_filename = self.get_meta_filename(start_new_model, self.train_dir)
+
+    with tf.Graph().as_default() as graph:
+
+      if meta_filename:
+        saver = self.recover_model(meta_filename)
+
+      with tf.device(device_fn):
+
+        if not meta_filename:
+          saver = self.build_model(self.model, self.reader)
+
+        global_step = tf.get_collection("global_step")[0]
+        loss = tf.get_collection("loss")[0]
+        predictions = tf.get_collection("predictions")[0]
+        labels = tf.get_collection("labels")[0]
+        train_op = tf.get_collection("train_op")[0]
+        init_op = tf.global_variables_initializer()
+
+    sv = tf.train.Supervisor(
+        graph,
+        logdir=self.train_dir,
+        init_op=init_op,
+        is_chief=self.is_master,
+        global_step=global_step,
+        save_model_secs=15 * 60,
+        save_summaries_secs=120,
+        saver=saver)
       config=tf.ConfigProto(log_device_placement=True,allow_soft_placement=False))
 
-  logging.info("prepared session")
-  sv.start_queue_runners(sess)
-  logging.info("started queue runners")
-
-  try:
-    logging.info("entering training loop")
-    while not sv.should_stop():
-      batch_start_time = time.time()
-      _, global_step_val, loss_val, predictions_val, labels_val = sess.run(
-          [train_op, global_step, loss, predictions, labels])
-      seconds_per_batch = time.time() - batch_start_time
-      examples_per_second = labels_val.shape[0] / seconds_per_batch
-
-      if is_chief and global_step_val % 10 == 0 and train_dir:
+    logging.info("%s: Starting managed session.", task_as_string(self.task))
+    with sv.managed_session(target, config=self.config) as sess:
+
+      try:
+        logging.info("%s: Entering training loop.", task_as_string(self.task))
+        while (not sv.should_stop()) and (not self.max_steps_reached):
+
+          batch_start_time = time.time()
+          _, global_step_val, loss_val, predictions_val, labels_val = sess.run(
+              [train_op, global_step, loss, predictions, labels])
+          seconds_per_batch = time.time() - batch_start_time
+
+          if self.max_steps and self.max_steps <= global_step_val:
+            self.max_steps_reached = True
+
+  if is_chief and global_step_val % 10 == 0 and train_dir:
         eval_start_time = time.time()
         hit_at_one = eval_util.calculate_hit_at_one(predictions_val, labels_val)
         perr = eval_util.calculate_precision_at_equal_recall_rate(predictions_val,
@@ -434,198 +456,6 @@
           " Train time: " + ("%.2f" % seconds_per_batch) + "s Eval time: " +
           str(eval_time) + "s")
 
-        sv.summary_writer.add_summary(
-            utils.MakeSummary("model/Training_Hit@1",
-                              hit_at_one), global_step_val)
-        sv.summary_writer.add_summary(
-            utils.MakeSummary("model/Training_Perr", perr),
-            global_step_val)
-        sv.summary_writer.add_summary(
-            utils.MakeSummary("model/Training_GAP", gap),
-            global_step_val)
-        sv.summary_writer.add_summary(
-            utils.MakeSummary("global_step/Examples/Second",
-                              examples_per_second),
-            global_step_val)
-        sv.summary_writer.flush()
-      else:
-        logging.info("training step " + str(global_step_val) + "| Loss: " + str(loss_val) + " Train time: " + ("%.2f" % seconds_per_batch) + "s Examples/sec: " + str(examples_per_second))
-  except tf.errors.OutOfRangeError:
-    logging.info("Done training -- epoch limit reached")
-  logging.info("exited training loop")
-  sv.Stop()
-  return hit_at_one, perr
-
-
-def main(unused_argv):
-  logging.set_verbosity(tf.logging.INFO)
-  logging.info("tensorflow version: %s" % tf.__version__)
-  is_chief = (FLAGS.task == 0)
-
-  # Recover session
-  saver = None
-  latest_checkpoint = tf.train.latest_checkpoint(FLAGS.train_dir)
-  if FLAGS.start_new_model:
-    logging.info("'start_new_model' flag is set. Removing existing train dir.")
-=======
-  with tf.name_scope("model"):
-    result = model.create_model(
-        model_input,
-        num_frames=num_frames,
-        vocab_size=reader.num_classes,
-        labels=labels_batch)
-
-    for variable in slim.get_model_variables():
-      tf.summary.histogram(variable.op.name, variable)
-
-    predictions = result["predictions"]
-    if "loss" in result.keys():
-      label_loss = result["loss"]
-    else:
-      label_loss = label_loss_fn.calculate_loss(predictions, labels_batch)
-    tf.summary.scalar("label_loss", label_loss)
-
-    if "regularization_loss" in result.keys():
-      reg_loss = result["regularization_loss"]
-    else:
-      reg_loss = tf.constant(0.0)
-    
-    reg_losses = tf.losses.get_regularization_losses()
-    if reg_losses:
-      reg_loss += tf.add_n(reg_losses)
-    
-    if regularization_penalty != 0:
-      tf.summary.scalar("reg_loss", reg_loss)
-
-    # Adds update_ops (e.g., moving average updates in batch normalization) as
-    # a dependency to the train_op.
-    update_ops = tf.get_collection(tf.GraphKeys.UPDATE_OPS)
-    if "update_ops" in result.keys():
-      update_ops += result["update_ops"]
-    if update_ops:
-      with tf.control_dependencies(update_ops):
-        barrier = tf.no_op(name="gradient_barrier")
-        with tf.control_dependencies([barrier]):
-          label_loss = tf.identity(label_loss)
-
-    # Incorporate the L2 weight penalties etc.
-    final_loss = regularization_penalty * reg_loss + label_loss
-    train_op = slim.learning.create_train_op(
-        final_loss,
-        optimizer,
-        global_step=global_step,
-        clip_gradient_norm=clip_gradient_norm)
-
-    tf.add_to_collection("global_step", global_step)
-    tf.add_to_collection("loss", label_loss)
-    tf.add_to_collection("predictions", predictions)
-    tf.add_to_collection("input_batch_raw", model_input_raw)
-    tf.add_to_collection("input_batch", model_input)
-    tf.add_to_collection("num_frames", num_frames)
-    tf.add_to_collection("labels", tf.cast(labels_batch, tf.float32))
-    tf.add_to_collection("train_op", train_op)
-
-
-class Trainer(object):
-  """A Trainer to train a Tensorflow graph."""
-
-  def __init__(self, cluster, task, train_dir, model, reader, model_exporter, 
-               log_device_placement=True, max_steps=None, 
-               export_model_steps=1000):
-    """"Creates a Trainer.
-
-    Args:
-      cluster: A tf.train.ClusterSpec if the execution is distributed.
-        None otherwise.
-      task: A TaskSpec describing the job type and the task index.
-    """
-
-    self.cluster = cluster
-    self.task = task
-    self.is_master = (task.type == "master" and task.index == 0)
-    self.train_dir = train_dir
-    self.config = tf.ConfigProto(log_device_placement=log_device_placement)
-    self.model = model
-    self.reader = reader
-    self.model_exporter = model_exporter
-    self.max_steps = max_steps
-    self.max_steps_reached = False
-    self.export_model_steps = export_model_steps
-    self.last_model_export_step = 0
-
-    if self.is_master and self.task.index > 0:
-      raise StandardError("%s: Only one replica of master expected",
-                          task_as_string(self.task))
-
-  def run(self, start_new_model=False):
-    """Performs training on the currently defined Tensorflow graph.
-
-    Returns:
-      A tuple of the training Hit@1 and the training PERR.
-    """
-    if self.is_master and start_new_model:
-      self.remove_training_directory(self.train_dir)
-
-    target, device_fn = self.start_server_if_distributed()
-
-    meta_filename = self.get_meta_filename(start_new_model, self.train_dir)
-
-    with tf.Graph().as_default() as graph:
-
-      if meta_filename:
-        saver = self.recover_model(meta_filename)
-
-      with tf.device(device_fn):
-
-        if not meta_filename:
-          saver = self.build_model(self.model, self.reader)
-
-        global_step = tf.get_collection("global_step")[0]
-        loss = tf.get_collection("loss")[0]
-        predictions = tf.get_collection("predictions")[0]
-        labels = tf.get_collection("labels")[0]
-        train_op = tf.get_collection("train_op")[0]
-        init_op = tf.global_variables_initializer()
-
-    sv = tf.train.Supervisor(
-        graph,
-        logdir=self.train_dir,
-        init_op=init_op,
-        is_chief=self.is_master,
-        global_step=global_step,
-        save_model_secs=15 * 60,
-        save_summaries_secs=120,
-        saver=saver)
-
-    logging.info("%s: Starting managed session.", task_as_string(self.task))
-    with sv.managed_session(target, config=self.config) as sess:
-
-      try:
-        logging.info("%s: Entering training loop.", task_as_string(self.task))
-        while (not sv.should_stop()) and (not self.max_steps_reached):
-
-          batch_start_time = time.time()
-          _, global_step_val, loss_val, predictions_val, labels_val = sess.run(
-              [train_op, global_step, loss, predictions, labels])
-          seconds_per_batch = time.time() - batch_start_time
-
-          if self.max_steps and self.max_steps <= global_step_val:
-            self.max_steps_reached = True
-
-          if self.is_master:
-            examples_per_second = labels_val.shape[0] / seconds_per_batch
-            hit_at_one = eval_util.calculate_hit_at_one(predictions_val,
-                                                        labels_val)
-            perr = eval_util.calculate_precision_at_equal_recall_rate(
-                predictions_val, labels_val)
-            gap = eval_util.calculate_gap(predictions_val, labels_val)
-
-            logging.info(
-                "%s: training step " + str(global_step_val) + "| Hit@1: " +
-                ("%.2f" % hit_at_one) + " PERR: " + ("%.2f" % perr) + " GAP: " +
-                ("%.2f" % gap) + " Loss: " + str(loss_val),
-                task_as_string(self.task))
-
             sv.summary_writer.add_summary(
                 utils.MakeSummary("model/Training_Hit@1", hit_at_one),
                 global_step_val)
@@ -649,8 +479,8 @@
 
         # Exporting the final model
         if self.is_master:
-          self.export_model(global_step_val, sv.saver, sv.save_path, sess)
-
+      else:
+        logging.info("training step " + str(global_step_val) + "| Loss: " + str(loss_val) + " Train time: " + ("%.2f" % seconds_per_batch) + "s Examples/sec: " + str(examples_per_second))
       except tf.errors.OutOfRangeError:
         logging.info("%s: Done training -- epoch limit reached.",
                      task_as_string(self.task))
@@ -676,7 +506,7 @@
         last_checkpoint=last_checkpoint)
 
 
-  def start_server_if_distributed(self):
+  print("tensorflow version: %s" % tf.__version__)
     """Starts a server if the execution is distributed."""
 
     if self.cluster:
@@ -695,7 +525,6 @@
 
   def remove_training_directory(self, train_dir):
     """Removes the training directory."""
->>>>>>> ee597da1
     try:
       logging.info(
           "%s: Removing existing train directory.",
@@ -739,23 +568,6 @@
     optimizer_class = find_class_by_name(FLAGS.optimizer, [tf.train])
   
     build_graph(reader=reader,
-<<<<<<< HEAD
-                model=model,
-                optimizer_class=optimizer_class,
-                train_data_pattern=FLAGS.train_data_pattern,
-                label_loss_fn=label_loss_fn,
-                base_learning_rate=FLAGS.base_learning_rate,
-                regularization_penalty=FLAGS.regularization_penalty,
-                num_readers=FLAGS.num_readers,
-                batch_size=FLAGS.batch_size)
-    logging.info("built graph")
-    saver = tf.train.Saver(keep_checkpoint_every_n_hours=0.5)
-
-  train_loop(is_chief=is_chief,
-             train_dir=FLAGS.train_dir,
-             saver=saver,
-             master=FLAGS.master)
-=======
                  model=model,
                  optimizer_class=optimizer_class,
                  clip_gradient_norm=FLAGS.clip_gradient_norm,
@@ -860,7 +672,7 @@
     model = find_class_by_name(FLAGS.model, 
         [frame_level_models, video_level_models])()
     
-    reader = get_reader()
+    saver = tf.train.Saver()
     
     model_exporter = export_model.ModelExporter(
         frame_features=FLAGS.frame_features,
@@ -876,7 +688,6 @@
     ParameterServer(cluster, task).run()
 
   else:
->>>>>>> ee597da1
 
     raise ValueError("%s: Invalid task_type: %s." %
                      (task_as_string(task), task.type))
