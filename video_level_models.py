--- conflicted
+++ resolved
@@ -43,11 +43,7 @@
       batch_size x num_classes."""
     output = slim.fully_connected(
         model_input, vocab_size, activation_fn=tf.nn.sigmoid,
-<<<<<<< HEAD
-        weights_regularizer=slim.l2_regularizer(0.01), scope="logistic")
-=======
-        weights_regularizer=slim.l2_regularizer(l2_penalty))
->>>>>>> 7d744157
+        weights_regularizer=slim.l2_regularizer(l2_penalty), scope="logistic")
     return {"predictions": output}
 
 class MoeModel(models.BaseModel):
